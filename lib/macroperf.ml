--- conflicted
+++ resolved
@@ -505,19 +505,11 @@
     return_value: int with default(0);
   } with sexp
 
-<<<<<<< HEAD
   let make ~name ?(descr="") ~cmd ?(cmd_check=[]) ?(file_check=[])
-      ?binary ?env ~speed ?(timeout=600) ?(weight=1.) ?(discard=[]) ~topics () =
+      ?binary ?env ~speed ?(timeout=600) ?(weight=1.) ?(discard=[]) ~topics 
+      ?(return_value=0) () =
     { name; descr; cmd; cmd_check; file_check; binary; env; speed; timeout;
-      weight; discard; topics = TSet.of_list topics; }
-=======
-  let make ~name ?(descr="") ~cmd ?(cmd_check=[])
-      ?binary ?env ~speed ?(timeout=600) ?(weight=1.) ?(discard=[]) ~topics
-      ?(return_value=0) () =
-    { name; descr; cmd; cmd_check; binary; env; speed; timeout; weight; discard;
-      topics = TSet.of_list topics;
-      return_value; }
->>>>>>> 5d621040
+      weight; discard; topics = TSet.of_list topics; return_value; }
 
   let load_conv fn =
     Sexplib.Sexp.load_sexp_conv fn t_of_sexp
